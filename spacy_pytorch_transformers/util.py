from typing import Union, List, Tuple, Sequence, TypeVar, Callable, Any, Optional, Sized
import numpy
import cupy
from dataclasses import dataclass
import pytorch_transformers as pytt
from thinc.neural.ops import get_array_module
from thinc.extra.wrappers import torch2xp
import torch
import re

from . import _tokenizers


<<<<<<< HEAD
alpha_re = re.compile(r"[^A-Za-z]+")
SPECIAL_TOKENS = (
=======
Array = Union["numpy.ndarray", "cupy.ndarray"]
Optimizer = Callable[[Array, Array, Optional[int]], None]
Dropout = Optional[float]


SPECIAL_TOKENS: Sequence[str] = (
>>>>>>> c60d0a53
    "[CLS]",
    "[BOS]",
    "[SEP]",
    "<cls>",
    "<sep>",
    "<|endoftext|>",
    "<s>",
    "</s>",
)


@dataclass
class Activations:
    last_hidden_state: Array
    pooler_output: Optional[List[Array]]
    all_hidden_states: Optional[List[Array]] = None
    all_attentions: Optional[List[Array]] = None
    is_grad: bool = False

    @classmethod
    def from_pytt(cls, fields, *, is_grad=False) -> "Activations":
        """Create Activations from the output tuples produced by PyTorch Transformers.
        Includes converting torch tensors to xp, and handling missing values.
        """
        fields = list(fields)
        fields[0] = torch2xp(fields[0])
        if len(fields) >= 2:
            po = fields[1]  # pooler output
            if isinstance(po, tuple) and all(x is None for x in po):
                fields[1] = None
            elif isinstance(po, tuple) and all(isinstance(x, torch.Tensor) for x in po):
                fields[1] = [torch2xp(x) for x in po]
                xp = get_array_module(fields[1][0])
                fields[1] = xp.vstack(fields[1])
            else:
                fields[1] = torch2xp(fields[1])
        else:
            fields.append(None)
        if len(fields) == 2:
            fields.append(None)
            fields.append(None)
        elif len(fields) == 3:
            fields.append(None)
        return cls(fields[0], fields[1], fields[2], fields[3], is_grad=is_grad)

    @classmethod
    def join(cls, sub_acts: List["Activations"]) -> "Activations":
        """Concatenate activations from subsequences."""
        xp = get_array_module(sub_acts[0].last_hidden_state)
        lh: Array = xp.vstack([x.last_hidden_state for x in sub_acts])
        return cls(lh, None, None, None, is_grad=sub_acts[0].is_grad)

    def __len__(self) -> int:
        return len(self.last_hidden_state)

    def get_slice(self, x, y) -> "Activations":
        lh = self.last_hidden_state[x, y]
        # if self.has_pooler_output:
        #    po = self.pooler_output[x, y]
        # else:
        # po = None
        ##if self.has_all_hidden_states:
        #    raise NotImplementedError
        # if self.has_all_attentions:
        #    raise NotImplementedError
        return Activations(lh, None, None, None, is_grad=self.is_grad)

    def split(self, ops: Any, lengths: List[int]) -> List["Activations"]:
        """Split into a list of Activation objects."""
        last_hiddens = ops.unflatten(self.last_hidden_state, lengths)
        return [
            Activations(lh, None, None, None, is_grad=self.is_grad)
            for lh in last_hiddens
        ]
        # lh_values = [None] * len(shapes)
        # po_values = [None] * len(shapes)
        # ah_values = [None] * len(shapes)
        # aa_values = [None] * len(shapes)
        # lh_shapes, po_shapes, ah_shapes, aa_shapes = zip(*shapes)
        # if self.has_last_hidden_state:
        #    lh_lengths = [shape[0] for shape in lh_shapes]
        #    lh_values = ops.unflatten(self.last_hidden_state, lh_lengths)
        # if self.has_pooler_output:
        #    po_lengths = [shape[0] for shape in po_shapes]
        #    # po_values = ops.unflatten(self.pooler_output, po_lengths)
        # if self.has_all_hidden_states:
        #    ah_lengths = [shape[0] for shape in ah_shapes]
        #    # ah_values = ops.unflatten(self.all_hiddens, ah_lengths)
        # if self.has_all_attentions:
        #    aa_lengths = [shape[0] for shape in aa_shapes]
        #    # aa_values = ops.unflatten(self.all_attentions, aa_lengths)
        # outputs = []
        # for lh, po, ah, aa in zip(lh_values, po_values, ah_values, aa_values):
        #    outputs.append(Activations(lh, po, ah, aa, is_grad=self.is_grad))
        # return outputs

    @property
    def shapes(self):
        output = [None, None, None, None]
        if self.has_last_hidden_state:
            output[0] = self.last_hidden_state.shape
        if self.has_pooler_output:
            output[1] = self.pooler_output.shape
        if self.has_all_hidden_states:
            output[2] = self.all_hidden_states.shape
        if self.has_all_attentions:
            output[3] = self.all_attentions.shape
        return output

    @property
    def has_last_hidden_state(self) -> bool:
        return self.last_hidden_state is not None

    @property
    def has_pooler_output(self) -> bool:
        return self.pooler_output is not None

    @property
    def has_all_hidden_states(self) -> bool:
        return self.all_hidden_states is not None

    @property
    def has_all_attentions(self) -> bool:
        return self.all_attentions is not None


def get_pytt_config(name):
    """Map a name to the appropriate pytorch_transformers.*Config class."""
    name = name.lower()
    if "bert" in name:
        return pytt.BertConfig
    elif "xlnet" in name:
        return pytt.XLNetConfig
    elif "openai" in name:
        return pytt.OpenAIGPTConfig
    elif "transfoxl" in name:
        return pytt.TransfoXLConfig
    elif "gpt2" in name:
        return pytt.GPT2Config
    elif "xlm" in name:
        return pytt.XLMConfig
    else:
        raise ValueError(f"Unrecognized PyTT config name: {name}")


def get_pytt_model(name):
    """Map a name to the appropriate pytorch_transformers.*Model class."""
    name = name.lower()
    if "bert" in name:
        return pytt.BertModel
    elif "xlnet" in name:
        return pytt.XLNetModel
    elif "openai" in name:
        return pytt.OpenAIGPTModel
    elif "transfoxl" in name:
        return pytt.TransfoXLModel
    elif "gpt2" in name:
        return pytt.GPT2Model
    elif "xlm" in name:
        return pytt.XLMModel
    else:
        raise ValueError(f"Unrecognized PyTT config name: {name}")


def get_pytt_tokenizer(name):
    """Get a pytorch_transformers.*Tokenizer class from a name."""
    name = name.lower()
    if "bert" in name:
        return _tokenizers.SerializableBertTokenizer
    elif "xlnet" in name:
        return _tokenizers.SerializableXLNetTokenizer
    elif "openai" in name:
        return _tokenizers.SerializableOpenAIGPTTokenizer
    elif "transfoxl" in name:
        return _tokenizers.SerializableTransfoXLTokenizer
    elif "gpt2" in name:
        return _tokenizers.SerializableGPT2Tokenizer
    elif "xlm" in name:
        return _tokenizers.SerializableXLMTokenizer
    else:
        raise ValueError(f"Unrecognized PyTT config name: {name}")


def align_word_pieces(spacy_tokens, wp_tokens, specials=SPECIAL_TOKENS):
    """Align tokens against word-piece tokens. The alignment is returned as a
    list of lists. If alignment[3] == [4, 5, 6], that means that spacy_tokens[3]
    aligns against 3 tokens: wp_tokens[4], wp_tokens[5] and wp_tokens[6].
    All spaCy tokens must align against at least one element of wp_tokens.
    """
    spacy_tokens = list(spacy_tokens)
    wp_tokens = list(wp_tokens)
    offset = 0
    while wp_tokens and wp_tokens[0] in specials:
        wp_tokens.pop(0)
        offset += 1
    while wp_tokens and wp_tokens[-1] in specials:
        wp_tokens.pop(-1)
    if not wp_tokens:
        return [[] for _ in spacy_tokens]
    elif not spacy_tokens:
        return []
    # Check alignment
    if "".join(spacy_tokens).lower() != "".join(wp_tokens).lower():
        # Force alignment
        spacy_tokens = [alpha_re.sub("", t) for t in spacy_tokens]
        wp_tokens = [alpha_re.sub("", t) for t in wp_tokens]
        spacy_string = "".join(spacy_tokens).lower()
        wp_string = "".join(wp_tokens).lower()
        if spacy_string != wp_string:
            print("spaCy:", spacy_string)
            print("WP:", wp_string)
            raise AssertionError((spacy_string, wp_string))
    output = _align(spacy_tokens, wp_tokens, offset)
    return output


def _align(seq1, seq2, offset):
    # Map character positions to tokens
    map1 = _get_char_map(seq1)
    map2 = _get_char_map(seq2)
    # For each token in seq1, get the set of tokens in seq2
    # that share at least one character with that token.
    alignment = [set() for _ in seq1]
    unaligned = set(range(len(seq2)))
    for char_position in range(map1.shape[0]):
        i = map1[char_position]
        j = map2[char_position]
        alignment[i].add(j)
        if j in unaligned:
            unaligned.remove(j)
    # Sort, make list
    output = [sorted(list(s)) for s in alignment]
    # Expand alignment to adjacent unaligned tokens of seq2
    for indices in output:
        if indices:
            while indices[0] >= 1 and indices[0] - 1 in unaligned:
                indices.insert(0, indices[0] - 1)
            last = len(seq2) - 1
            while indices[-1] < last and indices[-1] + 1 in unaligned:
                indices.append(indices[-1] + 1)
    # Add offset
    for indices in output:
        for i in range(len(indices)):
            indices[i] += offset
    return output


def _get_char_map(seq):
    char_map = numpy.zeros((sum(len(token) for token in seq),), dtype="i")
    offset = 0
    for i, token in enumerate(seq):
        for j in range(len(token)):
            char_map[offset + j] = i
        offset += len(token)
    return char_map


def pad_batch(batch: List[Array]) -> Array:
    """Pad a batch with zeros so that sequences are the same length, and form
    them into a single array. Supports only 1d input arrays."""
    max_len = max((len(seq) or 0) for seq in batch)
    padded: List[Array] = []
    xp = get_array_module(batch[0])
    seq: Array
    for seq in batch:
        # Ugh, numpy.pad sucks.
        if isinstance(seq, list):
            pad_desc = [[0, 0]]
        else:
            pad_desc = [[0, 0] for _ in seq.shape]
        pad_desc[0][1] = max_len - len(seq)
        padded.append(xp.pad(seq, pad_desc, mode="constant", constant_values=(0, 0)))
    return xp.vstack(padded)


def pad_batch_activations(batch: List[Activations]) -> Activations:
    lh = pad_batch([x.last_hidden_state for x in batch])
    return Activations(lh, None, None, None, is_grad=batch[0].is_grad)


def batch_by_length(
    seqs: Union[List[Array], List[Activations]], min_batch: int
) -> List[List[int]]:
    """Given a list of sequences, return a batched list of indices into the
    list, where the batches are grouped by length, in descending order. Batches
    must be at least min_batch length long.
    """
    lengths_indices = [(len(seq), i) for i, seq in enumerate(seqs)]
    lengths_indices.sort(reverse=True)
    batches: List[List[int]] = []
    batch: List[int] = []
    prev_length = None
    for length, i in lengths_indices:
        if not batch or length == prev_length or len(batch) < min_batch:
            batch.append(i)
        else:
            batches.append(batch)
            batch = [i]
        prev_length = length
    if batch:
        if len(batch) >= min_batch or not batches:
            batches.append(batch)
        else:
            batches[-1].extend(batch)
    # Check lengths match
    assert sum(len(b) for b in batches) == len(seqs)
    # Check no duplicates
    seen = set()
    for b in batches:
        seen.update(b)
    assert len(seen) == len(seqs)
    batches = [list(sorted(batch)) for batch in batches]
    return batches


def unflatten_list(flat: List[Any], lengths: List[int]) -> List[List[Any]]:
    """Unflatten a list into nested sublists, where each sublist i should have
    length lengths[i]."""
    nested: List[List[Any]] = []
    offset = 0
    for length in lengths:
        nested.append(flat[offset : offset + length])
        offset += length
    return nested


def flatten_list(nested: List[List[Any]]) -> List[Any]:
    """Flatten a nested list."""
    flat = []
    for x in nested:
        flat.extend(x)
    return flat


def is_special_token(text: str) -> bool:
    return text in SPECIAL_TOKENS<|MERGE_RESOLUTION|>--- conflicted
+++ resolved
@@ -11,17 +11,12 @@
 from . import _tokenizers
 
 
-<<<<<<< HEAD
-alpha_re = re.compile(r"[^A-Za-z]+")
-SPECIAL_TOKENS = (
-=======
 Array = Union["numpy.ndarray", "cupy.ndarray"]
 Optimizer = Callable[[Array, Array, Optional[int]], None]
 Dropout = Optional[float]
 
 
 SPECIAL_TOKENS: Sequence[str] = (
->>>>>>> c60d0a53
     "[CLS]",
     "[BOS]",
     "[SEP]",
@@ -31,6 +26,7 @@
     "<s>",
     "</s>",
 )
+alpha_re = re.compile(r"[^A-Za-z]+")
 
 
 @dataclass
