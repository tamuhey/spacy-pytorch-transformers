from thinc.extra.wrappers import PyTorchWrapper, xp2torch
from pytorch_transformers.optimization import AdamW
import pytorch_transformers as pytt
import torch.autograd
import torch.nn.utils.clip_grad
import torch
from typing import Tuple, Callable, Any
from thinc.neural.optimizers import Optimizer
import numpy
from torchcontrib.optim import SWA

from .util import get_pytt_model, get_pytt_config, Activations
from .util import Array, Dropout

FINE_TUNE = True
CONFIG = {"output_hidden_states": True, "output_attentions": True}


class PyTT_Wrapper(PyTorchWrapper):
    """Wrap a PyTorch-Transformers model for use in Thinc."""

    _model: Any
    _optimizer: Any
    _lr_schedule: Any
    cfg: dict

    @classmethod
    def from_pretrained(cls, name):
        config_cls = get_pytt_config(name)
        model_cls = get_pytt_model(name)
        config = config_cls.from_pretrained(name)
        model = model_cls.from_pretrained(name, **CONFIG)
        self = cls(name, config.to_dict(), model)
        self.cfg.update(self.pytt_model.config.to_dict())
        return self

    def __init__(self, name, config, model):
        PyTorchWrapper.__init__(self, model)
        self.cfg = dict(config)

    @property
    def nO(self):
        if "hidden_size" in self.cfg:
            # BERT
            return self.cfg["hidden_size"]
        elif "n_embd" in self.cfg:
            # GPT2
            return self.cfg["n_embd"]
        elif "d_model" in self.cfg:
            # XLNet
            return self.cfg["d_model"]
        elif hasattr(self.pytt_model, "dim"):
            # XLM
            return self.pytt_model.dim
        else:
            keys = ", ".join(self.cfg.keys())
            raise ValueError(f"Unexpected config. Keys: {keys}")

    @property
    def pytt_model(self):
        return self._model

    @property
    def max_length(self):
        return self.cfg["max_position_embeddings"]

    def predict(self, ids: Array):
        self._model.eval()
        model_kwargs = self.get_model_kwargs(ids)
        with torch.no_grad():
            if hasattr(self._optimizer, "swap_swa_sgd"):
                self._optimizer.swap_swa_sgd()
            y_var = self._model(**model_kwargs)
            if hasattr(self._optimizer, "swap_swa_sgd"):
                self._optimizer.swap_swa_sgd()
        return Activations.from_pytt(y_var, is_grad=False)

    def begin_update(
        self, ids: Array, drop: Dropout = 0.0
    ) -> Tuple[Activations, Callable[..., None]]:
        if drop is None:
            # "drop is None" indicates prediction. It's one of the parts of
            # Thinc's API I'm least happy with...
            return self.predict(ids), lambda dY, sgd=None: None
        self._model.train()
        # Prepare all the model arguments, including the attention mask
        model_kwargs = self.get_model_kwargs(ids)
        y_var = self._model(**model_kwargs)
        output = Activations.from_pytt(y_var, is_grad=False)
        assert output.lh is not None

        def backward_pytorch(d_output: Activations, sgd: Optimizer = None) -> None:
            y_for_bwd = []
            dy_for_bwd = []
            if d_output.has_lh:
                dy_for_bwd.append(xp2torch(d_output.lh))
                y_for_bwd.append(y_var[0])
            if d_output.has_po:
                dy_for_bwd.append(
                    xp2torch(d_output.po).reshape(
                        (d_output.po.shape[0], d_output.po.shape[2])
                    )
                )
                y_for_bwd.append(y_var[1])
            if d_output.has_ah:
                raise ValueError("Gradients on all hidden states not supported yet.")
            if d_output.has_aa:
                raise ValueError("Gradients on all attentions not supported yet.")
            if FINE_TUNE:
                torch.autograd.backward(y_for_bwd, grad_tensors=dy_for_bwd)
                if sgd is not None:
                    if self._optimizer is None:
                        self._optimizer = self._create_optimizer(sgd)
                    if sgd.max_grad_norm:
                        torch.nn.utils.clip_grad.clip_grad_norm_(
                            self._model.parameters(), sgd.max_grad_norm
                        )
                    optimizer = self._optimizer

                    for params in optimizer.param_groups:
                        params["lr"] = getattr(sgd, "pytt_lr", sgd.alpha)
                    optimizer.step()
                    optimizer.zero_grad()
            return None

        self._model.eval()
        return output, backward_pytorch

    def get_model_kwargs(self, ids):
        if isinstance(ids, list):
            ids = numpy.array(ids, dtype=xp.int_)
        # Calculate "attention mask" for BERT and  XLNet, but not GPT2 (sigh)
        neg_idx = ids < 0
        ids[neg_idx] = 0
        ids = torch.as_tensor(ids, dtype=torch.int64)
        if isinstance(self._model, (pytt.BertModel, pytt.XLNetModel)):
            mask = self.ops.xp.ones(ids.shape, dtype=numpy.int_)
            mask[neg_idx] = 0
            mask = xp2torch(mask)
            segment_ids = torch.zeros_like(ids)
            return {
                "input_ids": ids,
                "attention_mask": mask,
                "token_type_ids": segment_ids,
            }
        else:
            return {"input_ids": ids}

    def _create_optimizer(self, sgd):
        optimizer = AdamW(
<<<<<<< HEAD
            self._model.parameters(),
            lr=sgd.alpha,
            eps=sgd.eps,
            betas=(sgd.b1, sgd.b2),
            weight_decay=getattr(sgd, "pytt_weight_decay", 0.0)
=======
            self._model.parameters(), lr=sgd.alpha, eps=sgd.eps, betas=(sgd.b1, sgd.b2)
>>>>>>> 72f40dc2
        )
        if getattr(sgd, "pytt_use_swa", False):
            optimizer = SWA(optimizer, swa_start=1, swa_freq=10, swa_lr=sgd.alpha)
        optimizer.zero_grad()
        return optimizer<|MERGE_RESOLUTION|>--- conflicted
+++ resolved
@@ -148,15 +148,11 @@
 
     def _create_optimizer(self, sgd):
         optimizer = AdamW(
-<<<<<<< HEAD
             self._model.parameters(),
             lr=sgd.alpha,
             eps=sgd.eps,
             betas=(sgd.b1, sgd.b2),
             weight_decay=getattr(sgd, "pytt_weight_decay", 0.0)
-=======
-            self._model.parameters(), lr=sgd.alpha, eps=sgd.eps, betas=(sgd.b1, sgd.b2)
->>>>>>> 72f40dc2
         )
         if getattr(sgd, "pytt_use_swa", False):
             optimizer = SWA(optimizer, swa_start=1, swa_freq=10, swa_lr=sgd.alpha)
