from spacy.pipeline import Pipe
from thinc.v2v import Model
from thinc.api import chain, layerize, wrap
from thinc.neural.ops import get_array_module
from spacy.util import minibatch
from spacy.tokens import Span

from .wrapper import PyTT_Wrapper
from .util import batch_by_length, pad_batch, flatten_list, unflatten_list, Activations


class PyTT_TokenVectorEncoder(Pipe):
    """spaCy pipeline component to use PyTorch-Transformers models.

    The component assigns the output of the transformer to the `doc._.pytt_outputs`
    extension attribute. We also calculate an alignment between the word-piece
    tokens and the spaCy tokenization, so that we can use the last hidden states
    to set the doc.tensor attribute. When multiple word-piece tokens align to
    the same spaCy token, the spaCy token receives the sum of their values.
    """

    name = "pytt_tok2vec"

    @classmethod
    def from_nlp(cls, nlp, **cfg):
        """Factory to add to Language.factories via entry point."""
        return cls(nlp.vocab, **cfg)

    @classmethod
    def from_pretrained(cls, vocab, name, **cfg):
        """Create a PyTT_TokenVectorEncoder instance using pre-trained weights
        from a PyTorch Transformer model, even if it's not installed as a
        spaCy package.

        vocab (spacy.vocab.Vocab): The spaCy vocab to use.
        name (unicode): Name of pre-trained model, e.g. 'bert-base-uncased'.
        RETURNS (PyTT_TokenVectorEncoder): The token vector encoder.
        """
        cfg["from_pretrained"] = True
        cfg["pytt_name"] = name
        model = cls.Model(**cfg)
        self = cls(vocab, model=model, **cfg)
        return self

    @classmethod
    def Model(cls, **cfg):
        """Create an instance of `PyTT_Wrapper`, which holds the
        PyTorch-Transformers model.

        **cfg: Optional config parameters.
        RETURNS (thinc.neural.Model): The wrapped model.
        """
        name = cfg.get("pytt_name")
        if not name:
            raise ValueError("Need pytt_name argument, e.g. 'bert-base-uncased'")
        if cfg.get("from_pretrained"):
            model = PyTT_Wrapper.from_pretrained(name)
        else:
            model = PyTT_Wrapper(name)
        nO = model.nO
        batch_by_length = cfg.get("batch_by_length", 1)
        with Model.define_operators({">>": chain}):
            model = foreach_sentence(
                get_word_pieces
                >> with_length_batching(model >> get_last_hidden_state, batch_by_length)
            )
        model.nO = nO
        return model

    def __init__(self, vocab, model=True, **cfg):
        """Initialize the component.

        model (thinc.neural.Model / True): The component's model or `True` if
            not initialized yet.
        **cfg: Optional config parameters.
        """
        self.vocab = vocab
        self.model = model
        self.cfg = cfg

    def __call__(self, doc):
        """Process a Doc and assign the extracted features.

        doc (spacy.tokens.Doc): The Doc to process.
        RETURNS (spacy.tokens.Doc): The processed Doc.
        """
        self.require_model()
        outputs = self.predict([doc])
        self.set_annotations([doc], outputs)
        return doc

    def pipe(self, stream, batch_size=128):
        """Process Doc objects as a stream and assign the extracted features.

        stream (iterable): A stream of Doc objects.
        batch_size (int): The number of texts to buffer.
        YIELDS (spacy.tokens.Doc): Processed Docs in order.
        """
        for docs in minibatch(stream, size=batch_size):
            docs = list(docs)
            outputs = self.predict(docs)
            self.set_annotations(docs, outputs)
            yield from docs

    def begin_update(self, docs, drop=None, **cfg):
        """Get the predictions and a callback to complete the gradient update.
        This is only used internally within PyTT_Language.update.
        """
        outputs, backprop = self.model.begin_update(docs, drop=drop)

        def finish_update(docs, sgd=None):
            gradients = []
            for doc in docs:
                gradients.append(doc._.pytt_d_last_hidden_state)
                #gradients.append(
                #    Activations(
                #        doc._.pytt_d_last_hidden_state,
                #        doc._.pytt_d_pooler_output,
                #        doc._.pytt_d_all_hidden_states,
                #        doc._.pytt_d_all_attentions,
                #        is_grad=True,
                #    )
                #)
            backprop(gradients, sgd=sgd)
            for doc in docs:
                doc._.pytt_outputs = None
            return None

        return outputs, finish_update

    def predict(self, docs):
        """Run the transformer model on a batch of docs and return the
        extracted features.

        docs (iterable): A batch of Docs to process.
        RETURNS (list): A list of Activations objects, one per doc.
        """
        return self.model.predict(docs)

    def set_annotations(self, docs, activations):
        """Assign the extracted features to the Doc objects and overwrite the
        vector and similarity hooks.

        docs (iterable): A batch of `Doc` objects.
        activations (iterable): A batch of activations.
        """
        for doc, wp_tensor in zip(docs, activations):
            doc.tensor = self.model.ops.allocate((len(doc), self.model.nO))
            doc._.pytt_last_hidden_state = wp_tensor
            assert wp_tensor.shape == (
                len(doc._.pytt_word_pieces),
                self.model.nO,
            ), wp_tensor.shape
            # Count how often each word-piece token is represented. This allows
            # a weighted sum, so that we can make sure doc.tensor.sum()
            # equals wp_tensor.sum().
            align_sizes = [0 for _ in range(len(doc._.pytt_word_pieces))]
            for word_piece_slice in doc._.pytt_alignment:
                for i in word_piece_slice:
                    align_sizes[i] += 1
            for i, word_piece_slice in enumerate(doc._.pytt_alignment):
                for j in word_piece_slice:
                    doc.tensor[i] += wp_tensor[j] / align_sizes[j]
            # To make this weighting work, we "align" the boundary tokens against
            # every token in their sentence.
            for sent in doc.sents:
                cls_vector = wp_tensor[sent._.pytt_start]
                sep_vector = wp_tensor[sent._.pytt_end]
                doc.tensor[sent.start : sent.end + 1] += cls_vector / len(sent)
                doc.tensor[sent.start : sent.end + 1] += sep_vector / len(sent)
            doc.user_hooks["vector"] = get_doc_vector_via_tensor
            doc.user_span_hooks["vector"] = get_span_vector_via_tensor
            doc.user_token_hooks["vector"] = get_token_vector_via_tensor
            doc.user_hooks["similarity"] = get_similarity_via_tensor
            doc.user_span_hooks["similarity"] = get_similarity_via_tensor
            doc.user_token_hooks["similarity"] = get_similarity_via_tensor


def get_doc_vector_via_tensor(doc):
    return doc.tensor.sum(axis=0)


def get_span_vector_via_tensor(span):
    return span.doc.tensor[span.start : span.end].sum(axis=0)


def get_token_vector_via_tensor(token):
    return token.doc.tensor[token.i]


def get_similarity_via_tensor(doc1, doc2):
    v1 = doc1.vector
    v2 = doc2.vector
    xp = get_array_module(v1)
    return xp.dot(v1, v2) / (doc1.vector_norm * doc2.vector_norm)


@layerize
def get_word_pieces(sents, drop=0.0):
    assert isinstance(sents[0], Span)
    outputs = []
    for sent in sents:
        wp_start = sent[0]._.pytt_alignment[0] - 1
        wp_end = sent[-1]._.pytt_alignment[-1] + 2
        outputs.append(sent.doc._.pytt_word_pieces[wp_start:wp_end])
    return outputs, None


@layerize
def get_last_hidden_state(activations, drop=0.0):
    def backprop_last_hidden_state(d_last_hidden_state, sgd=None):
<<<<<<< HEAD
        return d_last_hidden_state
=======
        return Activations(d_last_hidden_state, is_grad=True)

>>>>>>> 4025e0df
    return activations.last_hidden_state, backprop_last_hidden_state


def with_length_batching(model, min_batch):
    """Wrapper that applies a model to variable-length sequences by first batching
    and padding the sequences. This allows us to group similarly-lengthed sequences
    together, making the padding less wasteful. If min_batch==1, no padding will
    be necessary.
    """

    def apply_model_to_batches(inputs, drop=0.0):
        backprops = []
        batches = batch_by_length(inputs, min_batch)
        # Initialize this, so we can place the outputs back in order.
        outputs = [None for _ in inputs]
        for indices in batches:
            X = pad_batch([inputs[i] for i in indices])
            Y, get_dX = model.begin_update(X, drop=drop)
            backprops.append(get_dX)
            for i, j in enumerate(indices):
                outputs[j] = Y[i, : len(inputs[j])]

        def backprop_batched(d_outputs, sgd=None):
            d_inputs = [None for _ in inputs]
            for indices, get_dX in zip(batches, backprops):
                assert isinstance(d_outputs[0], Activations)
                dY = pad_batch([d_outputs[i] for i in indices])
                dX = get_dX(dY, sgd=sgd)
                if dX is not None:
                    for i, j in enumerate(indices):
                        # As above, put things back in order, unpad.
                        d_inputs[j] = dX[i, : len(d_outputs[j])]
            return d_inputs

        return outputs, backprop_batched

    return wrap(apply_model_to_batches, model)


def foreach_sentence(layer, drop_factor=1.0):
    """Map a layer across sentences (assumes spaCy-esque .sents interface)"""
    ops = layer.ops

    def sentence_fwd(docs, drop=0.0):
        sents = flatten_list(doc.sents for doc in docs)
        sent_acts, bp_sent_acts = layer.begin_update(sents, drop=drop)
        # sent_acts is List[array], one per sent. Go to List[List[array]],
        # then List[array] (one per doc).
        nested = unflatten_list(sent_acts, [len(list(doc.sents)) for doc in docs])
        # Need this for the callback.
        doc_sent_lengths = [[len(sa) for sa in doc_sa] for doc_sa in nested]
        doc_acts = [ops.flatten(doc_sa) for doc_sa in nested]
        assert len(docs) == len(doc_acts)

        def sentence_bwd(d_doc_acts, sgd=None):
            d_nested = [
                ops.unflatten(d_doc_acts[i], doc_sent_lengths[i])
                for i in range(len(d_doc_acts))
            ]
            d_sent_acts = flatten_list(d_nested)
            d_sents = bp_sent_acts(d_sent_acts, sgd=sgd)
            if d_sents is None:
                return d_sents
            # Finally we have List[array], one per sentence, where each row is
            # the gradient wrt the token.
            # We want List[array], one per document.
            # First get List[List[array]], grouped by doc, then just flatten
            # the lists.
            n_sents = [len(L) for L in doc_sent_lengths]
            return [ops.flatten(ds) for ds in unflatten_list(d_sents, n_sents)]

        return doc_acts, sentence_bwd

    model = wrap(sentence_fwd, layer)
    return model<|MERGE_RESOLUTION|>--- conflicted
+++ resolved
@@ -209,12 +209,7 @@
 @layerize
 def get_last_hidden_state(activations, drop=0.0):
     def backprop_last_hidden_state(d_last_hidden_state, sgd=None):
-<<<<<<< HEAD
         return d_last_hidden_state
-=======
-        return Activations(d_last_hidden_state, is_grad=True)
-
->>>>>>> 4025e0df
     return activations.last_hidden_state, backprop_last_hidden_state
 
 
